# (C) Copyright 2024 Anemoi contributors.
#
# This software is licensed under the terms of the Apache Licence Version 2.0
# which can be obtained at http://www.apache.org/licenses/LICENSE-2.0.
#
# In applying this licence, ECMWF does not waive the privileges and immunities
# granted to it by virtue of its status as an intergovernmental organisation
# nor does it submit to any jurisdiction.

[build-system]
requires = [ "setuptools>=60", "setuptools-scm>=8" ]

[project]
name = "anemoi-transform"

description = "A package to hold various data transformation functions to support training of ML models on ECMWF data."
keywords = [ "ai", "tools" ]

license = { file = "LICENSE" }
authors = [
  { name = "European Centre for Medium-Range Weather Forecasts (ECMWF)", email = "software.support@ecmwf.int" },
]

requires-python = ">=3.10"

classifiers = [
  "Development Status :: 4 - Beta",
  "Intended Audience :: Developers",
  "License :: OSI Approved :: Apache Software License",
  "Operating System :: OS Independent",
  "Programming Language :: Python :: 3 :: Only",
  "Programming Language :: Python :: 3.10",
  "Programming Language :: Python :: 3.11",
  "Programming Language :: Python :: 3.12",
  "Programming Language :: Python :: 3.13",
  "Programming Language :: Python :: Implementation :: CPython",
  "Programming Language :: Python :: Implementation :: PyPy",
]

dynamic = [ "version" ]
dependencies = [
  "anemoi-utils>=0.4.32",
  "cfunits",
  "earthkit-data>=0.12.4",
<<<<<<< HEAD
  "earthkit-geo>=0.3",
  "earthkit-meteo>=0.3",
=======
  "earthkit-meteo>=0.4.1",
>>>>>>> ca55a62b
  "earthkit-regrid>=0.4",
]

optional-dependencies.all = [ "anemoi-transform" ]
optional-dependencies.dev = [ "anemoi-transform[all,docs,tests]" ]

optional-dependencies.docs = [
  "nbsphinx",
  "pandoc",
  "requests",
  "sphinx>=8.2; python_version>='3.11'",
  "sphinx-argparse<0.5",
  "sphinx-rtd-theme",
  "termcolor",
]

optional-dependencies.tests = [ "pytest" ]

urls.Documentation = "https://anemoi-transform.readthedocs.io/"
urls.Homepage = "https://github.com/ecmwf/anemoi-transform/"
urls.Issues = "https://github.com/ecmwf/anemoi-transform/issues"
urls.Repository = "https://github.com/ecmwf/anemoi-transform/"

scripts.anemoi-transform = "anemoi.transform.__main__:main"

[tool.setuptools_scm]
version_file = "src/anemoi/transform/_version.py"

[tool.mypy]
strict = false
disable_error_code = [ "import-untyped" ]
exclude = [
  "docs/*",
]

[tool.pydocstringformatter]
write = true
exclude = "docs/*"
style = "numpydoc"<|MERGE_RESOLUTION|>--- conflicted
+++ resolved
@@ -42,12 +42,8 @@
   "anemoi-utils>=0.4.32",
   "cfunits",
   "earthkit-data>=0.12.4",
-<<<<<<< HEAD
   "earthkit-geo>=0.3",
-  "earthkit-meteo>=0.3",
-=======
   "earthkit-meteo>=0.4.1",
->>>>>>> ca55a62b
   "earthkit-regrid>=0.4",
 ]
 
