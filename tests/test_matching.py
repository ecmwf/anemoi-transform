# (C) Copyright 2025 Anemoi contributors.
#
# This software is licensed under the terms of the Apache Licence Version 2.0
# which can be obtained at http://www.apache.org/licenses/LICENSE-2.0.
#
# In applying this licence, ECMWF does not waive the privileges and immunities
# granted to it by virtue of its status as an intergovernmental organisation
# nor does it submit to any jurisdiction.


<<<<<<< HEAD
from typing import Iterator
=======
from collections.abc import Iterator
>>>>>>> 2508231a

import numpy as np
import pytest

from anemoi.transform.filters.matching import MatchingFieldsFilter
from anemoi.transform.filters.matching import matching


class MockField:
    def __init__(self, param, **meta):
        self._param = param
        self._meta = meta
        self.values = np.array([1.0])  # dummy data

    def metadata(self, namespace=None):
        if namespace == "mars":
            return dict(self._meta, param=self._param)
        return self._param


class MockFieldList(list):
    def metadata(self, name):
        return [getattr(f, "metadata")("mars")[name] for f in self]


class AddFields(MatchingFieldsFilter):
    @matching(select="param", forward=["a", "b"])
    def __init__(self, a, b):
        self.a = a
        self.b = b

    def forward_transform(self, a: MockField, b: MockField) -> Iterator[MockField]:
        result = a.values + b.values
        yield self.new_field_from_numpy(result, template=a, param="c")

    def new_field_from_numpy(self, array, *, template, param):
        return MockField(param, **template._meta)

    def new_fieldlist_from_list(self, fields):
        return MockFieldList(fields)


def test_matching_decorator_initializes_correctly():
    filter_instance = AddFields("a", "b")
    assert filter_instance._initialised
    assert filter_instance.forward_arguments == {"a": "a", "b": "b"}


def test_forward_transform_adds_fields():
    a = MockField("a", step=0, level=850)
    b = MockField("b", step=0, level=850)
    data = MockFieldList([a, b])

    f = AddFields(a="a", b="b")
    result = f.forward(data)
    assert len(result) == 1
    assert isinstance(result[0], MockField)
    assert result[0]._param == "c"


def test_missing_component_raises():
    a = MockField("a", step=0, level=850)
    # Missing 'b'
    data = MockFieldList([a])
    f = AddFields(a="a", b="b")

    with pytest.raises(ValueError):
        _ = f.forward(data)


def test_uninitialised_filter_raises():
    class BadFilter(MatchingFieldsFilter):
        def forward_transform(self, *args):
            pass

    bf = BadFilter()
    with pytest.raises(ValueError):
<<<<<<< HEAD
        _ = bf.forward_arguments
=======
        _ = bf.forward_arguments


def test_metadata_mismatch_warning(caplog):
    c = MockField("c", step=0, level=850)
    d = MockField("d", step=0, level=850)
    data = MockFieldList([c, d])

    f = AddFields(a="a", b="b")

    with caplog.at_level("WARNING"):
        f.forward(data)

    assert "Please ensure your filter is configured to match the input variables metadata" in caplog.text
>>>>>>> 2508231a
<|MERGE_RESOLUTION|>--- conflicted
+++ resolved
@@ -8,11 +8,7 @@
 # nor does it submit to any jurisdiction.
 
 
-<<<<<<< HEAD
-from typing import Iterator
-=======
 from collections.abc import Iterator
->>>>>>> 2508231a
 
 import numpy as np
 import pytest
@@ -90,9 +86,6 @@
 
     bf = BadFilter()
     with pytest.raises(ValueError):
-<<<<<<< HEAD
-        _ = bf.forward_arguments
-=======
         _ = bf.forward_arguments
 
 
@@ -106,5 +99,4 @@
     with caplog.at_level("WARNING"):
         f.forward(data)
 
-    assert "Please ensure your filter is configured to match the input variables metadata" in caplog.text
->>>>>>> 2508231a
+    assert "Please ensure your filter is configured to match the input variables metadata" in caplog.text