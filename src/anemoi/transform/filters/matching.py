# (C) Copyright 2024 Anemoi contributors.
#
# This software is licensed under the terms of the Apache Licence Version 2.0
# which can be obtained at http://www.apache.org/licenses/LICENSE-2.0.
#
# In applying this licence, ECMWF does not waive the privileges and immunities
# granted to it by virtue of its status as an intergovernmental organisation
# nor does it submit to any jurisdiction.


import logging
from abc import abstractmethod
from functools import wraps
from inspect import signature
<<<<<<< HEAD
from itertools import chain
from typing import Callable
from typing import Iterator
from typing import List
from typing import Literal
from typing import Union
=======
from typing import Any
from typing import Callable
from typing import Iterator
from typing import List
from typing import Tuple
>>>>>>> aaa83c91

import earthkit.data as ekd
import numpy as np

from anemoi.transform.fields import new_field_from_numpy
from anemoi.transform.fields import new_fieldlist_from_list
from anemoi.transform.filter import Filter
from anemoi.transform.grouping import GroupByParam

LOG = logging.getLogger(__name__)


def _get_params_and_defaults(method: Callable) -> dict:
    """Get the list of parameters and their default values from a method.

    Parameters
    ----------
    method : Callable
        The method to inspect.

    Returns
    -------
    dict
        A dictionary with parameter names as keys and their default values as values.
    """
    sig = signature(method)
    return {k: v.default for k, v in sig.parameters.items()}  # if v.default is not v.empty}


def _check_arguments(method: Callable) -> Tuple[bool, bool, bool]:
    """Check the types of arguments in the method signature.

    Parameters
    ----------
    method : Callable
        The method to inspect.

    Returns
    -------
    Tuple[bool, bool, bool]
        A tuple indicating the presence of positional or keyword arguments,
        variable positional arguments, and variable keyword arguments.
    """
    sig = signature(method)
    has_params = any(param.kind == param.POSITIONAL_OR_KEYWORD for param in sig.parameters.values())
    has_args = any(param.kind == param.VAR_POSITIONAL for param in sig.parameters.values())
    has_kwargs = any(param.kind == param.VAR_KEYWORD for param in sig.parameters.values())

    result = (has_params, has_args, has_kwargs)

    if all(a is False for a in result):
        raise ValueError(f"{method}: no arguments found in method signature.")

    if sum(a is True for a in result) > 1:
        raise ValueError(f"{method}: cannot mix named parameters and *args and/or **kargs.")

    if has_kwargs:  # For now
        raise NotImplementedError(f"{method}: cannot have **kwargs.")

    return has_params, has_args, has_kwargs


class matching:
    """A decorator to decorate the __init__ method of a subclass of MatchingFieldsFilter"""

    def __init__(self, *, select: str, forward: list = [], backward: list = []) -> None:
        """Initialize the matching decorator.

        Parameters
        ----------
        select : str
            The attribute to select.
        forward : list, optional
            List of forward arguments, by default [].
        backward : list, optional
            List of backward arguments, by default [].
        """
        self.select = select

        if select != "param":
            raise NotImplementedError("Only 'select=param' is supported for now.")

        if not isinstance(forward, (list, tuple)):
            forward = [forward]

        if not isinstance(backward, (list, tuple)):
            backward = [backward]

        self.forward = forward
        self.backward = backward

    def __call__(self, method: Callable) -> Callable:
        """Wrap the method with forward and backward argument initialization.

        Parameters
        ----------
        method : Callable
            The method to wrap.

        Returns
        -------
        Callable
            The wrapped method.
        """
        self.params_and_defaults = _get_params_and_defaults(method)

        seen = set()
        forward = {}
        for name in self.params_and_defaults.keys():
            if name in self.forward:
                forward[name] = name
                seen.add(name)

        for name in self.forward:
            if name not in seen:
                LOG.warning(f"{method}: forward argument `{name}` not found in method signature.")

        seen = set()
        backward = {}
        for name in self.params_and_defaults.keys():
            if name in self.backward:
                backward[name] = name
                seen.add(name)

        for name in self.backward:
            if name not in seen:
                LOG.warning(f"{method}: backward argument `{name}` not found in method signature.")

        @wraps(method)
        def wrapped(obj: Any, *args: Any, **kwargs: Any) -> Any:

            obj._forward_arguments_types = _check_arguments(getattr(obj, "forward_transform"))
            obj._backward_arguments_types = _check_arguments(getattr(obj, "backward_transform"))

            obj._select = self.select
            obj._forward_arguments = forward
            obj._backward_arguments = backward
            obj._initialised = True
            return method(obj, *args, **kwargs)

        return wrapped


class MatchingFieldsFilter(Filter):
    """A filter to convert only some fields.
    The fields are matched by their metadata.
    """

    _initialised = False
    # to return filter inputs if needed.
    # strings in the list must be in forward or backward args, otherwise this will fail
    return_inputs: Union[Literal["all", "none"], List[str]] = "none"

    @property
    def forward_arguments(self) -> dict:
        """Get the forward arguments.

        Raises
        ------
        ValueError
            If the filter is not initialised.

        """
        if not self._initialised:
            raise ValueError("Filter not initialised.")

        return self._forward_arguments

    @property
    def backward_arguments(self) -> dict:
        """Get the backward arguments.

        Raises
        ------
        ValueError
            If the filter is not initialised.

        """
        if not self._initialised:
            raise ValueError("Filter not initialised.")

        return self._backward_arguments

    def forward(self, data: ekd.FieldList) -> ekd.FieldList:
        """Transform the data using the forward transformation function.

        Parameters
        ----------
        data : ekd.FieldList
            Input data to be transformed.

        Returns
        -------
        ekd.FieldList
            Transformed data.
        """
        args = []
        match self.return_inputs:
            case "all":
                returned_input_list = self.forward_arguments
            case "none":
                returned_input_list = []
            case _:
                if not isinstance(self.return_inputs, list):
                    raise ValueError("Return inputs must be 'all', 'none', or List[str].")
                if not set(self.return_inputs) <= set(self.forward_arguments):
                    raise ValueError("Returned input names must be in the forward arguments")
                returned_input_list = self.return_inputs

        for name in self.forward_arguments:
            args.append(getattr(self, name))

<<<<<<< HEAD
        def inputs_generator(**kwargs):
            for name in returned_input_list:
                if name in kwargs:
                    yield kwargs[name]

        def forward_transform(*fields):
=======
        named_args = self._forward_arguments_types[0]

        def forward_transform_named(*fields: ekd.Field) -> Iterator[ekd.Field]:
>>>>>>> aaa83c91
            assert len(fields) == len(self.forward_arguments)
            kwargs = {name: field for field, name in zip(fields, self.forward_arguments)}
            return chain(inputs_generator(**kwargs), self.forward_transform(**kwargs))

        return self._transform(
            data,
            forward_transform_named if named_args else self.forward_transform,
            *args,
        )

    def backward(self, data: ekd.FieldList) -> ekd.FieldList:
        """Transform the data using the backward transformation function.

        Parameters
        ----------
        data : ekd.FieldList
            Input data to be transformed.

        Returns
        -------
        ekd.FieldList
            Transformed data.
        """
        args = []
        match self.return_inputs:
            case "all":
                returned_input_list = self.backward_arguments
            case "none":
                returned_input_list = []
            case _:
                if not isinstance(self.return_inputs, list):
                    raise ValueError("Return inputs must be 'all', 'none', or List[str].")
                if not set(self.return_inputs) <= set(self.backward_arguments):
                    raise ValueError("Returned input names must be in the backward arguments")

                returned_input_list = self.return_inputs

        for name in self.backward_arguments:
            args.append(getattr(self, name))

<<<<<<< HEAD
        def inputs_generator(**kwargs):
            for name in returned_input_list:
                if name in kwargs:
                    yield kwargs[name]

        def backward_transform(*fields):
=======
        named_args = self._backward_arguments_types[0]

        def backward_transform(*fields: ekd.Field) -> Iterator[ekd.Field]:
>>>>>>> aaa83c91
            assert len(fields) == len(self.backward_arguments)
            kwargs = {name: field for field, name in zip(fields, self.backward_arguments)}
            return chain(inputs_generator(**kwargs), self.backward_transform(**kwargs))

        return self._transform(
            data,
            backward_transform if named_args else self.backward_transform,
            *args,
        )

    def _transform(
        self,
        data: ekd.FieldList,
        transform: Callable[..., Iterator[ekd.Field]],
        *group_by: str,
    ) -> ekd.FieldList:
        """Transform the data using the specified transformation function.

        Parameters
        ----------
        data : ekd.FieldList
            Input data to be transformed.
        transform : Callable
            Transformation function to apply to the data.
        group_by : str
            Fields to group by.

        Returns
        -------
        ekd.FieldList
            Transformed data.
        """
        result = []

        grouping = GroupByParam(group_by)

        for matching in grouping.iterate(data, other=result.append):
            for f in transform(*matching):
                result.append(f)
        return self.new_fieldlist_from_list(result)

    def new_field_from_numpy(self, array: np.ndarray, *, template: ekd.Field, param: str) -> ekd.Field:
        """Create a new field from a numpy array.

        Parameters
        ----------
        array : np.ndarray
            Numpy array containing the field data.
        template : ekd.Field
            Template field to use for metadata.
        param : str
            Parameter name for the new field.

        Returns
        -------
        ekd.Field
            New field created from the numpy array.
        """
        return new_field_from_numpy(array, template=template, param=param)

    def new_fieldlist_from_list(self, fields: List[ekd.Field]) -> ekd.FieldList:
        """Create a new field list from a list of fields.

        Parameters
        ----------
        fields : List[ekd.Field]
            List of fields to create the field list from.

        Returns
        -------
        ekd.FieldList
            New field list created from the list of fields.
        """
        return new_fieldlist_from_list(fields)

    @abstractmethod
    def forward_transform(self, *fields: ekd.Field) -> Iterator[ekd.Field]:
        """Forward transformation to be implemented by subclasses.

        Parameters
        ----------
        fields : ekd.Field
            Fields to be transformed.

        Returns
        -------
        Iterator[ekd.Field]
            Transformed fields.
        """
        pass

    def backward_transform(self, *fields: ekd.Field) -> Iterator[ekd.Field]:
        """Backward transformation to be implemented by subclasses.

        Parameters
        ----------
        fields : ekd.Field
            Fields to be transformed.

        Returns
        -------
        Iterator[ekd.Field]
            Transformed fields.
        """
        raise NotImplementedError("Backward transformation not implemented.")<|MERGE_RESOLUTION|>--- conflicted
+++ resolved
@@ -12,20 +12,13 @@
 from abc import abstractmethod
 from functools import wraps
 from inspect import signature
-<<<<<<< HEAD
 from itertools import chain
+from typing import Any
 from typing import Callable
 from typing import Iterator
 from typing import List
 from typing import Literal
-from typing import Union
-=======
-from typing import Any
-from typing import Callable
-from typing import Iterator
-from typing import List
 from typing import Tuple
->>>>>>> aaa83c91
 
 import earthkit.data as ekd
 import numpy as np
@@ -177,7 +170,7 @@
     _initialised = False
     # to return filter inputs if needed.
     # strings in the list must be in forward or backward args, otherwise this will fail
-    return_inputs: Union[Literal["all", "none"], List[str]] = "none"
+    return_inputs: Literal["all", "none"] | List[str] = "none"
 
     @property
     def forward_arguments(self) -> dict:
@@ -238,18 +231,13 @@
         for name in self.forward_arguments:
             args.append(getattr(self, name))
 
-<<<<<<< HEAD
         def inputs_generator(**kwargs):
             for name in returned_input_list:
                 if name in kwargs:
                     yield kwargs[name]
-
-        def forward_transform(*fields):
-=======
         named_args = self._forward_arguments_types[0]
-
+           
         def forward_transform_named(*fields: ekd.Field) -> Iterator[ekd.Field]:
->>>>>>> aaa83c91
             assert len(fields) == len(self.forward_arguments)
             kwargs = {name: field for field, name in zip(fields, self.forward_arguments)}
             return chain(inputs_generator(**kwargs), self.forward_transform(**kwargs))
@@ -290,18 +278,14 @@
         for name in self.backward_arguments:
             args.append(getattr(self, name))
 
-<<<<<<< HEAD
         def inputs_generator(**kwargs):
             for name in returned_input_list:
                 if name in kwargs:
                     yield kwargs[name]
-
-        def backward_transform(*fields):
-=======
+              
         named_args = self._backward_arguments_types[0]
 
         def backward_transform(*fields: ekd.Field) -> Iterator[ekd.Field]:
->>>>>>> aaa83c91
             assert len(fields) == len(self.backward_arguments)
             kwargs = {name: field for field, name in zip(fields, self.backward_arguments)}
             return chain(inputs_generator(**kwargs), self.backward_transform(**kwargs))
