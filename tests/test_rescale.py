# (C) Copyright 2024 Anemoi contributors.
#
# This software is licensed under the terms of the Apache Licence Version 2.0
# which can be obtained at http://www.apache.org/licenses/LICENSE-2.0.
#
# In applying this licence, ECMWF does not waive the privileges and immunities
# granted to it by virtue of its status as an intergovernmental organisation
# nor does it submit to any jurisdiction.

import earthkit.data as ekd
import numpy.testing as npt
<<<<<<< HEAD
import pytest
=======
from anemoi.utils.testing import skip_if_offline
>>>>>>> a086896e
from pytest import approx

from anemoi.transform.filters.rescale import Convert
from anemoi.transform.filters.rescale import Rescale


<<<<<<< HEAD
def skip_missing_udunits2():
    """Skip tests if udunits2 package is not available."""
    # Can't use utils.testing.skip_missing_packages because it only fails
    # when cfunits.Units is imported...
    try:
        from cfunits import Units  # noqa: F401

        return lambda f: f
    except FileNotFoundError:
        return pytest.mark.skip(reason="udunits2 not found")


=======
@skip_if_offline
>>>>>>> a086896e
def test_rescale(fieldlist: ekd.FieldList) -> None:
    """Test rescaling temperature from Kelvin to Celsius and back.

    Parameters
    ----------
    fieldlist : ekd.FieldList
        The fieldlist to use for testing.
    """

    fieldlist = fieldlist.sel(param="2t")
    # rescale from K to °C
    k_to_deg = Rescale(scale=1.0, offset=-273.15, param="2t")
    rescaled = k_to_deg.forward(fieldlist)

    npt.assert_allclose(rescaled[0].to_numpy(), fieldlist[0].to_numpy() - 273.15)
    # and back
    rescaled_back = k_to_deg.backward(rescaled)
    npt.assert_allclose(rescaled_back[0].to_numpy(), fieldlist[0].to_numpy())


<<<<<<< HEAD
@skip_missing_udunits2()
=======
@skip_if_offline
>>>>>>> a086896e
def test_convert(fieldlist: ekd.FieldList) -> None:
    """Test converting temperature from Kelvin to Celsius and back.

    Parameters
    ----------
    fieldlist : ekd.FieldList
        The fieldlist to use for testing.
    """
    # rescale from K to °C
    fieldlist = fieldlist.sel(param="2t")
    k_to_deg = Convert(unit_in="K", unit_out="degC", param="2t")
    rescaled = k_to_deg.forward(fieldlist)
    assert rescaled[0].values.min() == fieldlist.values.min() - 273.15
    assert rescaled[0].values.std() == approx(fieldlist.values.std())
    # and back
    rescaled_back = k_to_deg.backward(rescaled)
    assert rescaled_back[0].values.min() == fieldlist.values.min()
    assert rescaled_back[0].values.std() == approx(fieldlist.values.std())


if __name__ == "__main__":
    """Run all test functions that start with 'test_'."""
    for name, obj in list(globals().items()):
        if name.startswith("test_") and callable(obj):
            print(f"Running {name}...")
            obj()<|MERGE_RESOLUTION|>--- conflicted
+++ resolved
@@ -9,18 +9,14 @@
 
 import earthkit.data as ekd
 import numpy.testing as npt
-<<<<<<< HEAD
 import pytest
-=======
-from anemoi.utils.testing import skip_if_offline
->>>>>>> a086896e
 from pytest import approx
 
 from anemoi.transform.filters.rescale import Convert
 from anemoi.transform.filters.rescale import Rescale
+from anemoi.utils.testing import skip_if_offline
 
 
-<<<<<<< HEAD
 def skip_missing_udunits2():
     """Skip tests if udunits2 package is not available."""
     # Can't use utils.testing.skip_missing_packages because it only fails
@@ -33,9 +29,7 @@
         return pytest.mark.skip(reason="udunits2 not found")
 
 
-=======
 @skip_if_offline
->>>>>>> a086896e
 def test_rescale(fieldlist: ekd.FieldList) -> None:
     """Test rescaling temperature from Kelvin to Celsius and back.
 
@@ -56,11 +50,8 @@
     npt.assert_allclose(rescaled_back[0].to_numpy(), fieldlist[0].to_numpy())
 
 
-<<<<<<< HEAD
 @skip_missing_udunits2()
-=======
 @skip_if_offline
->>>>>>> a086896e
 def test_convert(fieldlist: ekd.FieldList) -> None:
     """Test converting temperature from Kelvin to Celsius and back.
 
