--- conflicted
+++ resolved
@@ -195,11 +195,7 @@
 
         return self._backward_arguments
 
-<<<<<<< HEAD
-    def _check_metadata_match(self, data: ekd.FieldList, args: List[str]) -> None:
-=======
     def _check_metadata_match(self, data: ekd.FieldList, args: list[str]) -> None:
->>>>>>> 2508231a
         """Checks the parameters names of the data and the groups match
 
         Parameters
@@ -210,20 +206,12 @@
             List with fields to group by.
         """
 
-<<<<<<< HEAD
-        error_msg = (
-=======
         msg = (
->>>>>>> 2508231a
             f"Please ensure your filter is configured to match the input variables metadata "
             f"current mismatch between inputs {data} and filter metadata {args}"
         )
         if not set(args).issubset(data):
-<<<<<<< HEAD
-            raise ValueError(error_msg)
-=======
             LOG.warning(msg)
->>>>>>> 2508231a
 
     def forward(self, data: ekd.FieldList) -> ekd.FieldList:
         """Transform the data using the forward transformation function.
