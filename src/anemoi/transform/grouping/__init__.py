--- conflicted
+++ resolved
@@ -13,8 +13,6 @@
 from collections.abc import Callable
 from collections.abc import Iterator
 from typing import Any
-
-LOG = logging.getLogger(__name__)
 
 LOG = logging.getLogger(__name__)
 
@@ -66,15 +64,9 @@
             params = [params]
         self.params = _flatten(params)
 
-<<<<<<< HEAD
-    def _get_groups(self, data: List[Any], *, other: Callable[[Any], None] = _lost) -> None:
-        assert callable(other), type(other)
-        self.groups: Dict[Tuple[Tuple[str, Any], ...], Dict[str, Any]] = defaultdict(dict)
-=======
     def _get_groups(self, data: list[Any], *, other: Callable[[Any], None] = _lost) -> None:
         assert callable(other), type(other)
         self.groups: dict[tuple[tuple[str, Any], ...], dict[str, Any]] = defaultdict(dict)
->>>>>>> 2508231a
         self.groups_params = set()
         for f in data:
             key = f.metadata(namespace="mars")
@@ -98,11 +90,7 @@
             self.groups_params.add(param)
         LOG.info(f"Params groups: {self.groups_params}")
 
-<<<<<<< HEAD
-    def iterate(self, data: List[Any], *, other: Callable[[Any], None] = _lost) -> Iterator[Tuple[Any, ...]]:
-=======
     def iterate(self, data: list[Any], *, other: Callable[[Any], None] = _lost) -> Iterator[tuple[Any, ...]]:
->>>>>>> 2508231a
         """Iterate over the data and group fields by parameters.
 
         Parameters
@@ -122,10 +110,6 @@
             if len(group) != len(self.params):
                 for p in data:
                     print(p)
-<<<<<<< HEAD
-                raise ValueError(f"Missing component. Want {sorted(self.params)}, got {sorted(self.group.keys())}")
-=======
                 raise ValueError(f"Missing component. Want {sorted(self.params)}, got {sorted(self.groups.keys())}")
->>>>>>> 2508231a
 
             yield tuple(group[p] for p in self.params)