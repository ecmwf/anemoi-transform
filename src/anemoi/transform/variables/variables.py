--- conflicted
+++ resolved
@@ -68,16 +68,12 @@
         return "process" not in self.data
 
     @property
-<<<<<<< HEAD
     def time_processing(self):
         return self.data.get("process")
 
     @property
-    def grib_keys(self):
-=======
     def grib_keys(self) -> Dict[str, Any]:
         """Get the GRIB keys of the variable."""
->>>>>>> aa13ac5b
         return self.data.get("mars", {}).copy()
 
     def similarity(self, other: Any) -> int:
