# (C) Copyright 2024 Anemoi contributors.
#
# This software is licensed under the terms of the Apache Licence Version 2.0
# which can be obtained at http://www.apache.org/licenses/LICENSE-2.0.
#
# In applying this licence, ECMWF does not waive the privileges and immunities
# granted to it by virtue of its status as an intergovernmental organisation
# nor does it submit to any jurisdiction.

<<<<<<< HEAD
from typing import Iterator
from typing import List
from typing import Literal
=======
from collections.abc import Iterator
>>>>>>> a00f0a67

import earthkit.data as ekd
from earthkit.meteo import thermo

from anemoi.transform.filters import filter_registry

from .matching import MatchingFieldsFilter
from .matching import matching


class HumidityConversion(MatchingFieldsFilter):
    """A filter to convert specific humidity to relative humidity with standard thermodynamical formulas."""

    @matching(
        select="param",
        forward=("humidity", "temperature"),
        backward=("relative_humidity", "temperature"),
    )
    def __init__(
        self,
        *,
        relative_humidity: str = "r",
        temperature: str = "t",
        humidity: str = "q",
        return_inputs: Literal["all", "none"] | List[str] = ["temperature"],
    ):
        """Initialize the VerticalVelocity filter.

        Parameters
        ----------
        relative_humidity : str, optional
            Name of the humidity parameter, by default "q".
        temperature : str, optional
            Name of the temperature parameter, by default "t".
        humidity : str, optional
            Name of the humidity parameter, by default "q".
        return_inputs : Literal["all", "none"] | List[str], optional
            List of which filter inputs should be returned, by default ["temperature"]
        """
        self.return_inputs = return_inputs
        self.relative_humidity = relative_humidity
        self.temperature = temperature
        self.humidity = humidity

    def forward_transform(self, humidity: ekd.Field, temperature: ekd.Field) -> Iterator[ekd.Field]:
        """This will return the relative humidity along with temperature from specific humidity and temperature"""
        pressure = 100 * float(humidity.metadata("levelist"))
        rh = thermo.relative_humidity_from_specific_humidity(temperature.to_numpy(), humidity.to_numpy(), pressure)
        yield self.new_field_from_numpy(rh, template=humidity, param=self.relative_humidity)
<<<<<<< HEAD
=======
        yield humidity
        yield temperature
>>>>>>> a00f0a67

    def backward_transform(self, relative_humidity: ekd.Field, temperature: ekd.Field) -> Iterator[ekd.Field]:
        """This will return specific humidity along with temperature from relative humidity and temperature"""
        pressure = 100 * float(temperature.metadata("levelist"))  # levels are measured in hectopascals
        q = thermo.specific_humidity_from_relative_humidity(
            temperature.to_numpy(), relative_humidity.to_numpy(), pressure
        )
        yield self.new_field_from_numpy(q, template=relative_humidity, param=self.humidity)
<<<<<<< HEAD
=======
        yield relative_humidity
        yield temperature
>>>>>>> a00f0a67


filter_registry.register("q_to_r", HumidityConversion)
filter_registry.register("r_to_q", HumidityConversion.reversed)<|MERGE_RESOLUTION|>--- conflicted
+++ resolved
@@ -7,13 +7,9 @@
 # granted to it by virtue of its status as an intergovernmental organisation
 # nor does it submit to any jurisdiction.
 
-<<<<<<< HEAD
-from typing import Iterator
+from collections.abc import Iterator
 from typing import List
 from typing import Literal
-=======
-from collections.abc import Iterator
->>>>>>> a00f0a67
 
 import earthkit.data as ekd
 from earthkit.meteo import thermo
@@ -63,11 +59,6 @@
         pressure = 100 * float(humidity.metadata("levelist"))
         rh = thermo.relative_humidity_from_specific_humidity(temperature.to_numpy(), humidity.to_numpy(), pressure)
         yield self.new_field_from_numpy(rh, template=humidity, param=self.relative_humidity)
-<<<<<<< HEAD
-=======
-        yield humidity
-        yield temperature
->>>>>>> a00f0a67
 
     def backward_transform(self, relative_humidity: ekd.Field, temperature: ekd.Field) -> Iterator[ekd.Field]:
         """This will return specific humidity along with temperature from relative humidity and temperature"""
@@ -76,11 +67,6 @@
             temperature.to_numpy(), relative_humidity.to_numpy(), pressure
         )
         yield self.new_field_from_numpy(q, template=relative_humidity, param=self.humidity)
-<<<<<<< HEAD
-=======
-        yield relative_humidity
-        yield temperature
->>>>>>> a00f0a67
 
 
 filter_registry.register("q_to_r", HumidityConversion)
