--- conflicted
+++ resolved
@@ -71,18 +71,6 @@
         return new_fieldlist_from_list(fields)
 
 
-<<<<<<< HEAD
-def compare_npz_files(file1, file2):
-    data1 = np.load(file1)
-    data2 = np.load(file2)
-
-    assert set(data1.keys()) == set(
-        data2.keys()
-    ), f"Keys in NPZ files do not match {set(data1.keys())} and {set(data2.keys())}"
-
-    for key in data1.keys():
-        assert (data1[key] == data2[key]).all(), f"Data for key {key} does not match between {file1} and {file2}"
-=======
 class SelectAndAddFieldSource(Source):
     def __init__(self, fields, additional_fields, params=None, additional_params=None):
         self._fields = fields
@@ -104,4 +92,15 @@
             if self.params and f.metadata("param") in self.params and f.metadata("param") not in params:
                 fields.append(f)
         return new_fieldlist_from_list(fields)
->>>>>>> 0801a4b1
+
+
+def compare_npz_files(file1, file2):
+    data1 = np.load(file1)
+    data2 = np.load(file2)
+
+    assert set(data1.keys()) == set(
+        data2.keys()
+    ), f"Keys in NPZ files do not match {set(data1.keys())} and {set(data2.keys())}"
+
+    for key in data1.keys():
+        assert (data1[key] == data2[key]).all(), f"Data for key {key} does not match between {file1} and {file2}"