--- conflicted
+++ resolved
@@ -37,16 +37,12 @@
         forward=("total_precipitation", "quality", "mask"),
     )
     def __init__(
-<<<<<<< HEAD
         self,
         *,
         total_precipitation: str = "tp",
         max_total_precipitation: int = MAX_TP,
         quality: str = 'qi',
         mask: str ='dm',
-=======
-        self, *, total_precipitation: str = "tp", max_total_precipitation: int = MAX_TP, quality, mask
->>>>>>> d5713ac4
     ) -> None:
         """Initialize the RodeoOperaPreProcessing filter.
 
