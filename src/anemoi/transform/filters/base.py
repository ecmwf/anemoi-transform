--- conflicted
+++ resolved
@@ -100,8 +100,7 @@
 
     def backward_transform(self, *fields: ekd.Field) -> Iterator[ekd.Field]:
         """To be implemented by subclasses."""
-<<<<<<< HEAD
-        pass
+        raise NotImplementedError(f"{self} backward transformation is not implemented.")
 
 
 class SimpleFilter2(SimpleFilter):
@@ -141,7 +140,4 @@
             kwargs = {short: field for field, short in zip(fields, self.backward_params.values())}
             return self.backward_transform(**kwargs)
 
-        return self._transform(data, backward_transform, *args)
-=======
-        raise NotImplementedError(f"{self} backward transformation is not implemented.")
->>>>>>> a2c07114
+        return self._transform(data, backward_transform, *args)