# (C) Copyright 2024 Anemoi contributors.
#
# This software is licensed under the terms of the Apache Licence Version 2.0
# which can be obtained at http://www.apache.org/licenses/LICENSE-2.0.
#
# In applying this licence, ECMWF does not waive the privileges and immunities
# granted to it by virtue of its status as an intergovernmental organisation
# nor does it submit to any jurisdiction.

<<<<<<< HEAD
from typing import Any
from typing import Tuple
=======
import os
>>>>>>> 4517227b

import earthkit.data as ekd
import numpy as np
import pytest

from anemoi.transform.filters.repeat_members import RepeatMembers

NO_MARS = not os.path.exists(os.path.expanduser("~/.ecmwfapirc"))


def _get_template() -> Tuple[Any, np.ndarray, Any]:
    """Get a template fieldlist, values, and metadata for testing.

    Returns
    -------
    Tuple
        A tuple containing the fieldlist, values, and metadata.
    """
    temp = ekd.from_source("mars", {"param": "2t", "levtype": "sfc", "dates": ["2023-11-17 00:00:00"]})
    fieldlist = temp.to_fieldlist()
    return fieldlist, fieldlist[0].values, fieldlist[0].metadata


<<<<<<< HEAD
def test_repeat_members_using_numbers_1() -> None:
    """Test RepeatMembers filter using a list of numbers.

    Tests:
    - Repeating members using a list of numbers [1, 2, 3].
    - Asserting the repeated members have correct values and metadata.
    """
=======
@pytest.mark.skipif(NO_MARS, reason="No access to MARS")
def test_repeat_members_using_numbers_1():
>>>>>>> 4517227b
    fieldlist, values, metadata = _get_template()

    repeat = RepeatMembers(numbers=[1, 2, 3])
    repeated = repeat.forward(fieldlist)
    assert len(repeated) == 3
    for i, f in enumerate(repeated):
        assert f.values.shape == values.shape
        assert np.all(f.values == values)
        assert f.metadata("number") == i + 1
        assert f.metadata("name") == metadata("name")


<<<<<<< HEAD
def test_repeat_members_using_numbers_2() -> None:
    """Test RepeatMembers filter using a range of numbers.

    Tests:
    - Repeating members using a range of numbers "1/to/3".
    - Asserting the repeated members have correct values and metadata.
    """
=======
@pytest.mark.skipif(NO_MARS, reason="No access to MARS")
def test_repeat_members_using_numbers_2():
>>>>>>> 4517227b
    fieldlist, values, metadata = _get_template()

    repeat = RepeatMembers(numbers="1/to/3")
    repeated = repeat.forward(fieldlist)
    assert len(repeated) == 3
    for i, f in enumerate(repeated):
        assert f.values.shape == values.shape
        assert np.all(f.values == values)
        assert f.metadata("number") == i + 1
        assert f.metadata("name") == metadata("name")


<<<<<<< HEAD
def test_repeat_members_using_members() -> None:
    """Test RepeatMembers filter using a list of members.

    Tests:
    - Repeating members using a list of members [0, 1, 2].
    - Asserting the repeated members have correct values and metadata.
    """
=======
@pytest.mark.skipif(NO_MARS, reason="No access to MARS")
def test_repeat_members_using_members():
>>>>>>> 4517227b
    fieldlist, values, metadata = _get_template()

    repeat = RepeatMembers(members=[0, 1, 2])
    repeated = repeat.forward(fieldlist)
    assert len(repeated) == 3
    for i, f in enumerate(repeated):
        assert f.values.shape == values.shape
        assert np.all(f.values == values)
        assert f.metadata("number") == i + 1
        assert f.metadata("name") == metadata("name")


<<<<<<< HEAD
def test_repeat_members_using_count() -> None:
    """Test RepeatMembers filter using a count.

    Tests:
    - Repeating members using a count of 3.
    - Asserting the repeated members have correct values and metadata.
    """
=======
@pytest.mark.skipif(NO_MARS, reason="No access to MARS")
def test_repeat_members_using_count():
>>>>>>> 4517227b
    fieldlist, values, metadata = _get_template()

    repeat = RepeatMembers(count=3)
    repeated = repeat.forward(fieldlist)
    assert len(repeated) == 3
    for i, f in enumerate(repeated):
        assert f.values.shape == values.shape
        assert np.all(f.values == values)
        assert f.metadata("number") == i + 1
        assert f.metadata("name") == metadata("name")<|MERGE_RESOLUTION|>--- conflicted
+++ resolved
@@ -7,12 +7,9 @@
 # granted to it by virtue of its status as an intergovernmental organisation
 # nor does it submit to any jurisdiction.
 
-<<<<<<< HEAD
 from typing import Any
 from typing import Tuple
-=======
 import os
->>>>>>> 4517227b
 
 import earthkit.data as ekd
 import numpy as np
@@ -35,8 +32,7 @@
     fieldlist = temp.to_fieldlist()
     return fieldlist, fieldlist[0].values, fieldlist[0].metadata
 
-
-<<<<<<< HEAD
+@pytest.mark.skipif(NO_MARS, reason="No access to MARS")
 def test_repeat_members_using_numbers_1() -> None:
     """Test RepeatMembers filter using a list of numbers.
 
@@ -44,10 +40,6 @@
     - Repeating members using a list of numbers [1, 2, 3].
     - Asserting the repeated members have correct values and metadata.
     """
-=======
-@pytest.mark.skipif(NO_MARS, reason="No access to MARS")
-def test_repeat_members_using_numbers_1():
->>>>>>> 4517227b
     fieldlist, values, metadata = _get_template()
 
     repeat = RepeatMembers(numbers=[1, 2, 3])
@@ -59,8 +51,7 @@
         assert f.metadata("number") == i + 1
         assert f.metadata("name") == metadata("name")
 
-
-<<<<<<< HEAD
+@pytest.mark.skipif(NO_MARS, reason="No access to MARS")
 def test_repeat_members_using_numbers_2() -> None:
     """Test RepeatMembers filter using a range of numbers.
 
@@ -68,10 +59,6 @@
     - Repeating members using a range of numbers "1/to/3".
     - Asserting the repeated members have correct values and metadata.
     """
-=======
-@pytest.mark.skipif(NO_MARS, reason="No access to MARS")
-def test_repeat_members_using_numbers_2():
->>>>>>> 4517227b
     fieldlist, values, metadata = _get_template()
 
     repeat = RepeatMembers(numbers="1/to/3")
@@ -83,8 +70,7 @@
         assert f.metadata("number") == i + 1
         assert f.metadata("name") == metadata("name")
 
-
-<<<<<<< HEAD
+@pytest.mark.skipif(NO_MARS, reason="No access to MARS")
 def test_repeat_members_using_members() -> None:
     """Test RepeatMembers filter using a list of members.
 
@@ -92,10 +78,6 @@
     - Repeating members using a list of members [0, 1, 2].
     - Asserting the repeated members have correct values and metadata.
     """
-=======
-@pytest.mark.skipif(NO_MARS, reason="No access to MARS")
-def test_repeat_members_using_members():
->>>>>>> 4517227b
     fieldlist, values, metadata = _get_template()
 
     repeat = RepeatMembers(members=[0, 1, 2])
@@ -107,8 +89,7 @@
         assert f.metadata("number") == i + 1
         assert f.metadata("name") == metadata("name")
 
-
-<<<<<<< HEAD
+@pytest.mark.skipif(NO_MARS, reason="No access to MARS")
 def test_repeat_members_using_count() -> None:
     """Test RepeatMembers filter using a count.
 
@@ -116,10 +97,6 @@
     - Repeating members using a count of 3.
     - Asserting the repeated members have correct values and metadata.
     """
-=======
-@pytest.mark.skipif(NO_MARS, reason="No access to MARS")
-def test_repeat_members_using_count():
->>>>>>> 4517227b
     fieldlist, values, metadata = _get_template()
 
     repeat = RepeatMembers(count=3)
