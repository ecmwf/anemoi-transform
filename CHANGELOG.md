--- conflicted
+++ resolved
@@ -15,11 +15,8 @@
 - Add regrid filter
 - Added repeat-member #18
 - Add `get-grid` command
-<<<<<<< HEAD
 - Add `cos_sin_mean_wave_direction` filter
-=======
 - Add `icon_refinement_level` filter
->>>>>>> a6550966
 
 ## [0.1.0](https://github.com/ecmwf/anemoi-utils/transform/0.0.5...HEAD/compare/0.0.8...0.1.0) - 2024-11-18
 
