--- conflicted
+++ resolved
@@ -90,21 +90,12 @@
     def __init__(
         self,
         *,
-<<<<<<< HEAD
-        in_grid: Optional[Any] = None,
-        out_grid: Optional[Any] = None,
-        method: Optional[str] = None,
-        matrix: Optional[str] = None,
-        mask: Optional[str] = None,
-        check: bool = False,
-=======
         in_grid: Any | None = None,
         out_grid: Any | None = None,
         method: str | None = None,
         matrix: str | None = None,
+        mask: str | None = None,
         check: bool = False,
-        interpolator: Any | None = None,
->>>>>>> 2508231a
     ) -> None:
         """Parameters
         -------------
