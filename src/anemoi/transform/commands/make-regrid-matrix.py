--- conflicted
+++ resolved
@@ -148,12 +148,6 @@
             key, value = arg.split("=")
             kwargs[key] = value
 
-<<<<<<< HEAD
-        if False:
-            make_mir_matrix(lat1=lat1, lon1=lon1, lat2=lat2, lon2=lon2, output=args.output, mir=args.mir, **kwargs)
-        else:
-            make_global_on_lam_mask(lat1=lat1, lon1=lon1, lat2=lat2, lon2=lon2, output=args.output, **kwargs)
-=======
         if args.rounding is not None:
             lat1, lon1 = round_lat_lon(lat1, lon1, args.rounding)
             lat2, lon2 = round_lat_lon(lat2, lon2, args.rounding)
@@ -177,7 +171,6 @@
             out_latitudes=lat2,
             out_longitudes=lon2,
         )
->>>>>>> ec8a8e45
 
 
 command = MakeRegridMatrix