# (C) Copyright 2024 Anemoi contributors.
#
# This software is licensed under the terms of the Apache Licence Version 2.0
# which can be obtained at http://www.apache.org/licenses/LICENSE-2.0.
#
# In applying this licence, ECMWF does not waive the privileges and immunities
# granted to it by virtue of its status as an intergovernmental organisation
# nor does it submit to any jurisdiction.


import earthkit.data as ekd

from ..source import Source
from . import source_registry


@source_registry.register("mars")
class Mars(Source):
    """A demo source"""

    def __init__(self, **request):
        pass

    def forward(self, data):
        return ekd.from_source("mars", **data)

    def __ror__(self, data):

        this = self

        class Input(Source):
            def __init__(self, data):
                self.data = data

            def forward(self, data):
                return this.forward(self.data)

<<<<<<< HEAD
        return Input(data)


source_registry.register("mars", Mars)
=======
        return Input(data)
>>>>>>> a0320a93
<|MERGE_RESOLUTION|>--- conflicted
+++ resolved
@@ -35,11 +35,4 @@
             def forward(self, data):
                 return this.forward(self.data)
 
-<<<<<<< HEAD
-        return Input(data)
-
-
-source_registry.register("mars", Mars)
-=======
-        return Input(data)
->>>>>>> a0320a93
+        return Input(data)