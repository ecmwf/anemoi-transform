--- conflicted
+++ resolved
@@ -370,7 +370,6 @@
         return metadata
 
 
-<<<<<<< HEAD
 class NewGridField(WrappedField):
     """Change the grid of a field.
 
@@ -455,12 +454,8 @@
         return self._grid.latlon()[1]
 
 
-class NewMetadataField(WrappedField):
-    """Change the metadata of a field.
-=======
 class _NewMetadataField(WrappedField, ABC):
     """Change the metadata of a field."""
->>>>>>> 782b6ce9
 
     def __init__(self, field: Any) -> None:
         super().__init__(field)
@@ -699,7 +694,6 @@
     NewGridField
         The new field with the provided latitudes and longitudes.
     """
-<<<<<<< HEAD
     return NewLatLonField(template, latitudes, longitudes)
 
 
@@ -722,11 +716,8 @@
         The new field with the provided grid.
     """
     return NewGridField(template, grid)
-=======
-    return NewGridField(template, latitudes, longitudes)
 
 
 def new_flavoured_field(field: Any, flavour: Flavour) -> NewFlavouredField:
     """Create a new field with a flavour."""
-    return NewFlavouredField(field, flavour)
->>>>>>> 782b6ce9
+    return NewFlavouredField(field, flavour)