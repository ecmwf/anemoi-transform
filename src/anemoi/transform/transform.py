--- conflicted
+++ resolved
@@ -171,19 +171,6 @@
         """
         return self.filter.backward(x)
 
-<<<<<<< HEAD
-    def backward(self, x):
-        return self.filter.forward(x)
-
-    def forward_processor(self, state):
-        return self.filter.backward_processor(state)
-
-    def backward_processor(self, state):
-        return self.filter.forward_processor(state)
-
-    def patch_data_request(self, data_request):
-        return self.filter.patch_data_request(data_request)
-=======
     def backward(self, x: Any) -> Any:
         """Applies the forward transformation to the data.
 
@@ -198,4 +185,12 @@
             The transformed data.
         """
         return self.filter.forward(x)
->>>>>>> a2c07114
+
+    def forward_processor(self, state):
+        return self.filter.backward_processor(state)
+
+    def backward_processor(self, state):
+        return self.filter.forward_processor(state)
+
+    def patch_data_request(self, data_request):
+        return self.filter.patch_data_request(data_request)